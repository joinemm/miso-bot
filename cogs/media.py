import asyncio
import io
import random
import re

import arrow
import discord
import orjson
import regex
import tweepy
import yarl
from aiohttp import ClientConnectorError
from bs4 import BeautifulSoup
from discord.ext import commands
from loguru import logger
from tweepy.asynchronous import AsyncClient as TweepyClient

from modules import exceptions, instagram, util
from modules.misobot import MisoBot
from modules.tiktok import TikTok
from modules.views import LinkButton


class Media(commands.Cog):
    """Fetch various media"""

    def __init__(self, bot):
        self.bot: MisoBot = bot
        self.icon = "🌐"
        self.tweepy: TweepyClient = TweepyClient(
            self.bot.keychain.TWITTER_BEARER_TOKEN,
            wait_on_rate_limit=True,
        )
        self.ig = instagram.Instagram(self.bot, use_proxy=True)
        self.tiktok = TikTok()

    # async def cog_unload(self):
    #     await self.ig.close()
    #     await self.tiktok_api.close()

    # async def cog_load(self):
    #     await self.tiktok_api.warmup()

    @commands.command(aliases=["yt"])
    async def youtube(self, ctx: commands.Context, *, query):
        """Search for videos from youtube"""
        url = "https://www.googleapis.com/youtube/v3/search"
        params = {
            "key": self.bot.keychain.GCS_DEVELOPER_KEY,
            "part": "snippet",
            "type": "video",
            "maxResults": 25,
            "q": query,
        }
        async with self.bot.session.get(url, params=params) as response:
            if response.status == 403:
                raise exceptions.CommandError("Daily youtube api quota reached.")

            data = await response.json(loads=orjson.loads)

        if not data.get("items"):
            return await ctx.send("No results found!")

        await util.paginate_list(
            ctx,
            [f"https://youtube.com/watch?v={item['id']['videoId']}" for item in data.get("items")],
            use_locking=True,
            only_author=True,
            index_entries=True,
        )

    async def download_media(
        self,
        media_url: str,
        filename: str,
        max_filesize: int,
        url_tags: list[str] = list(),
    ) -> str | discord.File:
        # The url params are unescaped by aiohttp's built-in yarl
        # This causes problems with the hash-based request signing that instagram uses
        # Thankfully you can plug your own yarl.URL with encoded=True so it wont get encoded twice
        async with self.bot.session.get(yarl.URL(media_url, encoded=True)) as response:
            if not response.ok:
                if response.headers.get("Content-Type") == "text/plain":
                    content = await response.text()
                    error_message = f"{response.status} {response.reason} | {content}"
                else:
                    error_message = f"{response.status} {response.reason}"

                logger.error(error_message)
                return f"`[{error_message}]`"

            content_length = response.headers.get("Content-Length") or response.headers.get(
                "x-full-image-content-length"
            )
            if content_length and int(content_length) < max_filesize:
                buffer = io.BytesIO(await response.read())
                return discord.File(fp=buffer, filename=filename)

            logger.warning(f"No content length header for {media_url}")
            try:
                # try to stream until we hit our limit
                buffer = b""
                async for chunk in response.content.iter_chunked(1024):
                    buffer += chunk
                    if len(buffer) > max_filesize:
                        raise ValueError
                return discord.File(fp=io.BytesIO(buffer), filename=filename)
            except ValueError:
                pass

        try:
            return await util.shorten_url(self.bot, media_url, tags=url_tags)
        except ClientConnectorError:
            return media_url

    @commands.command(aliases=["ig", "insta"], usage="<links...> '-e'")
    async def instagram(self, ctx: commands.Context, *links: str):
        """Retrieve images from one or more instagram posts"""
        urls = []
        use_embeds = False

        for link in links:
            if link.lower() in ["-e", "--embed"]:
                use_embeds = True
            elif link.lower() in ["-d", "--download"]:
                await ctx.send(
                    ":information_source: `-d` is deprecated and is now the default option. pass `-e` to use embeds"
                )
                await ctx.typing()
            else:
                urls.append(link)

        if not urls:
            return await util.send_command_help(ctx)

        if len(urls) > 5:
            raise exceptions.CommandWarning("Only 5 links at a time please!")

        for post_url in urls:
            shortcode = None
            story_pk = None
            username = None
            result = regex.search(r"/(p|reel|tv)/([a-zA-Z\-_\d]{,11})", post_url)
            if result is not None:
                shortcode = result.group(2)
            else:
                story_result = regex.search(r"/stories/(.*?)/(\d*)", post_url)
                if story_result is not None:
                    username, story_pk = story_result.groups()
                else:
                    shortcode_only = regex.search(r"[a-zA-Z\-_\d]{,11}", post_url)
                    if shortcode_only is None:
                        raise exceptions.CommandError(
                            f"Invalid Instagram link or shortcode `{post_url}`"
                        )
                    shortcode = shortcode_only.group(0)

            try:
                if shortcode:
                    post_url = f"https://www.instagram.com/p/{shortcode}"
                    post = await instagram.Datalama(self.bot).get_post_v1(shortcode)
                elif story_pk:
                    post_url = f"https://www.instagram.com/stories/{username}/{story_pk}"
                    post = await instagram.Datalama(self.bot).get_story_v1(story_pk)
                else:
                    raise exceptions.CommandError("Could not find anything to show")

            except instagram.ExpiredCookie as exc:
                raise exceptions.CommandError(
                    "The Instagram login session has expired, please ask my developer to reauthenticate!"
                ) from exc
            except instagram.ExpiredStory as exc:
                raise exceptions.CommandError("This story is no longer available.") from exc
            except instagram.InstagramError as exc:
                raise exceptions.CommandError(exc.message)

            if use_embeds:
                # send as embeds
                content = discord.Embed(color=self.ig.color)
                embeds = []
                videos = []
                for n, media in enumerate(post.media, start=1):
                    if media.media_type == instagram.MediaType.VIDEO:
                        videos.append(media.url)
                    else:
                        content.set_image(url=media.url)
                        embeds.append(content.copy())

                if embeds:
                    embeds[0].set_author(
                        name=f"@{post.user.username}",
                        icon_url=post.user.avatar_url,
                        url=post_url,
                    )
                    embeds[-1].timestamp = arrow.get(post.timestamp).datetime
                    await ctx.send(embeds=embeds)
                for video in videos:
                    await ctx.send(video)
            else:
                # send as files
                username = discord.utils.escape_markdown(post.user.username)
                caption = f"{self.ig.emoji} **@{username}** <t:{post.timestamp}:d>"
                tasks = []
                # discord normally has 8MB file size limit, but it can be increased in some guilds
                max_filesize = getattr(ctx.guild, "filesize_limit", 8388608)
                for n, media in enumerate(post.media, start=1):
                    ext = "mp4" if media.media_type == instagram.MediaType.VIDEO else "jpg"
                    dateformat = arrow.get(post.timestamp).format("YYMMDD")
                    filename = f"{dateformat}-@{post.user.username}-{shortcode}-{n}.{ext}"
                    tasks.append(
                        self.download_media(
                            media.url, filename, max_filesize, url_tags=["instagram"]
                        )
                    )

                files = []
                results = await asyncio.gather(*tasks)
                for result in results:
                    if isinstance(result, discord.File):
                        files.append(result)
                    else:
                        caption += "\n" + result

                # send files to discord
                await ctx.send(
                    caption,
                    files=files,
                    view=LinkButton("View on Instagram", post_url),
                )

        # finally delete discord automatic embed
        try:
            await ctx.message.edit(suppress=True)
        except (discord.Forbidden, discord.NotFound):
            pass

    @staticmethod
    def sort_videos(video: dict) -> int:
        width, height = re.findall(r"[/](\d*)x(\d*)[/]", video["src"])[0]
        res = int(width) * int(height)
        return res

    @commands.command(aliases=["twt"], usage="<links...> '-e'")
    async def twitter(self, ctx: commands.Context, *links: str):
        """Retrieve images from one or more tweets"""
        urls = []
        use_embeds = False
        for link in links:
            if link.lower() in ["-e", "--embed"]:
                use_embeds = True
            elif link.lower() in ["-d", "--download"]:
                await ctx.send(
                    ":information_source: `-d` is deprecated and is now the default option. pass `-e` to use embeds"
                )
                await ctx.typing()
            else:
                urls.append(link)

        if not urls:
            return await util.send_command_help(ctx)

        if len(urls) > 5:
            raise exceptions.CommandWarning("Only 5 links at a time please!")

        for tweet_url in urls:
            tweet_id = tweet_url
            if "status" in tweet_url:
                match = re.search(r"status/(\d+)", tweet_url)
                if match:
                    tweet_id = match.group(1)

            try:
                tweet_id = int(tweet_id)
            except ValueError:
                raise exceptions.CommandError(f"Tweet ID must be a number, not `{tweet_id}`")

            response = await self.tweepy.get_tweet(
                tweet_id,
                tweet_fields=["attachments", "created_at"],
                expansions=["attachments.media_keys", "author_id"],
                media_fields=["variants", "url", "alt_text"],
                user_fields=["profile_image_url"],
            )

            tweet: tweepy.Tweet = response.data  # type: ignore

            media_urls = []

            media: tweepy.Media
            for media in response.includes.get("media", []):  # type: ignore
                if media.type == "photo":
                    base, extension = media.url.rsplit(".", 1)
                    media_urls.append(("jpg", base + "?format=" + extension + "&name=orig"))
                else:
                    variants = sorted(
                        filter(lambda x: x["content_type"] == "video/mp4", media.data["variants"]),
                        key=lambda y: y["bit_rate"],
                        reverse=True,
                    )
                    media_urls.append(("mp4", variants[0]["url"]))

            if not media_urls:
                raise exceptions.CommandWarning(
                    f"Could not find any media from tweet ID `{tweet_id}`"
                )

            user = response.includes["users"][0]  # type: ignore
            screen_name = user.username
            tweet_url = f"https://twitter.com/{screen_name}/status/{tweet.id}"
            timestamp = arrow.get(tweet.created_at)

            if use_embeds:
                content = discord.Embed(colour=int("1d9bf0", 16))
                # just send link in embed
                embeds = []
                videos = []
                for n, (extension, media_url) in enumerate(media_urls, start=1):
                    if extension == "mp4":
                        videos.append(media_url)
                    else:
                        content.set_image(url=media_url)
                        embeds.append(content.copy())

                if embeds:
                    embeds[-1].timestamp = timestamp.datetime
                    embeds[0].set_author(
                        icon_url=user.profile_image_url,
                        name=f"@{screen_name}",
                        url=tweet_url,
                    )
                    await ctx.send(embeds=embeds)
                if videos:
                    await ctx.send("\n".join(videos))
            else:
                tasks = []
                max_filesize = getattr(ctx.guild, "filesize_limit", 8388608)
                for n, (extension, media_url) in enumerate(media_urls, start=1):
                    filename = (
                        f"{timestamp.format('YYMMDD')}-@{screen_name}-{tweet.id}-{n}.{extension}"
                    )
                    tasks.append(
                        self.download_media(
                            media_url, filename, max_filesize, url_tags=["twitter"]
                        )
                    )

                username = discord.utils.escape_markdown(screen_name)
                caption = f"<:twitter:937425165241946162> **@{username}** <t:{int(timestamp.timestamp())}:d>"

                files = []
                too_big_files = []
                results = await asyncio.gather(*tasks)
                for result in results:
                    if isinstance(result, discord.File):
                        files.append(result)
                    else:
                        too_big_files.append(result)

                caption = "\n".join([caption] + too_big_files)
                await ctx.send(caption, files=files, view=LinkButton("View on Twitter", tweet_url))

        try:
            # delete discord automatic embed
            await ctx.message.edit(suppress=True)
        except (discord.Forbidden, discord.NotFound):
            pass

    @commands.command(name="tiktok", aliases=["tik", "tok", "tt"])
    async def get_tiktok(self, ctx: commands.Context, *tiktok_links: str):
        """Retrieve video from a tiktok"""
        pattern = r"\bhttps?:\/\/(?:m|www|vm)\.tiktok\.com\/.*\b(?:(?:usr|v|embed|user|video)\/|\?shareId=|\&item_id=)(\d+)\b"
        vm_pattern = r"\bhttps?:\/\/vm\.tiktok\.com\/.*\b(\S+)\b"

        matches = re.finditer(pattern, "\n".join(tiktok_links))
        vm_matches = re.finditer(vm_pattern, "\n".join(tiktok_links))

        validated_urls = []
        for match in matches:
            validated_urls.append(f"https://m.tiktok.com/v/{match.group(1)}")

        for match in vm_matches:
            validated_urls.append(f"https://vm.tiktok.com/{match.group(1)}")

        if not validated_urls:
            raise exceptions.CommandWarning("No valid TikTok urls found!")

        for tiktok_url in validated_urls:
            video = await self.tiktok.get_video(tiktok_url)
            max_filesize = getattr(ctx.guild, "filesize_limit", 8388608)
            file = await self.download_media(
<<<<<<< HEAD
                video.video_url, f"{video.user}_{tiktok_url.split('/')[-1]}.mp4", max_filesize
=======
                video.video_url, f"{video.user}_{video_id}.mp4", max_filesize, url_tags=["tiktok"]
>>>>>>> a7a82975
            )
            caption = f"{self.tiktok.EMOJI} **@{video.user}**"
            if isinstance(file, str):
                await ctx.send(f"{caption}\n{file}", view=LinkButton("View on TikTok", tiktok_url))
            else:
                await ctx.send(caption, file=file, view=LinkButton("View on TikTok", tiktok_url))

    @commands.command(aliases=["gif", "gfy"])
    async def gfycat(self, ctx: commands.Context, *, query):
        """Search for a gfycat gif"""
        scripts = []
        tasks = []
        if len(query.split(" ")) == 1:
            tasks.append(extract_scripts(self.bot.session, f"https://gfycat.com/gifs/tag/{query}"))

        tasks.append(extract_scripts(self.bot.session, f"https://gfycat.com/gifs/search/{query}"))
        scripts = sum(await asyncio.gather(*tasks), [])

        urls = []
        for script in scripts:
            try:
                data = orjson.loads(str(script.contents[0]))
                for x in data["itemListElement"]:
                    if "url" in x:
                        urls.append(x["url"])
            except orjson.JSONDecodeError:
                continue

        if not urls:
            return await ctx.send("Found nothing!")

        msg = await ctx.send(f"**{query}** {random.choice(urls)}")

        async def randomize():
            await msg.edit(content=f"**{query}** {random.choice(urls)}")

        async def done():
            return True

        buttons = {"❌": msg.delete, "🔁": randomize, "🔒": done}
        asyncio.ensure_future(util.reaction_buttons(ctx, msg, buttons, only_author=True))

    @commands.command(usage="<day | month | realtime | rising>")
    async def melon(self, ctx: commands.Context, timeframe):
        """Melon music charts"""
        if timeframe not in ["day", "month"]:
            if timeframe == "realtime":
                timeframe = ""
            elif timeframe == "rising":
                timeframe = "rise"
            else:
                raise exceptions.CommandInfo(
                    "Available timeframes: `[ day | month | realtime | rising ]`"
                )

        url = f"https://www.melon.com/chart/{timeframe}/index.htm"
        headers = {
            "Accept": "text/html,application/xhtml+xml,application/xml;q=0.9,image/webp,*/*;q=0.8",
            "User-Agent": "Mozilla/5.0 (Windows NT 10.0; Win64; x64; rv:65.0) Gecko/20100101 Firefox/65.0",
        }
        async with self.bot.session.get(url, headers=headers) as response:
            text = await response.text()
            soup = BeautifulSoup(text, "lxml")

        rows = []
        image = None
        for i, chart_row in enumerate(soup.select(".lst50, .lst100"), start=1):
            if not image:
                image = chart_row.select_one("img")
            title = chart_row.select_one(".wrap_song_info .rank01 span a")
            artist = chart_row.select_one(".wrap_song_info .rank02 a")
            if not title or not artist:
                raise exceptions.CommandError("Failure parsing Melon page")

            rows.append(f"`#{i:2}` **{artist.attrs['title']}** — ***{title.attrs['title']}***")

        content = discord.Embed(color=discord.Color.from_rgb(0, 205, 60))
        content.set_author(
            name=f"Melon top {len(rows)}"
            + ("" if timeframe == "" else f" - {timeframe.capitalize()}"),
            url=url,
            icon_url="https://i.imgur.com/hm9xzPz.png",
        )
        if image:
            content.set_thumbnail(url=image.attrs["src"])
        content.timestamp = ctx.message.created_at
        await util.send_as_pages(ctx, content, rows)

    @commands.command()
    async def xkcd(self, ctx: commands.Context, comic_id=None):
        """Get a random xkcd comic"""
        if comic_id is None:
            url = "https://c.xkcd.com/random/comic"
            headers = {
                "Accept": "text/html,application/xhtml+xml,application/xml;q=0.9,*/*;q=0.8",
                "Connection": "keep-alive",
                "Referer": "https://xkcd.com/",
                "User-Agent": "Mozilla/5.0 (X11; Linux x86_64; rv:66.0) Gecko/20100101 Firefox/66.0",
            }
            async with self.bot.session.get(url, headers=headers) as response:
                location = str(response.url)
        else:
            location = f"https://xkcd.com/{comic_id}/"
        await ctx.send(location)


async def setup(bot):
    await bot.add_cog(Media(bot))


async def extract_scripts(session, url):
    async with session.get(url) as response:
        data = await response.text()
        soup = BeautifulSoup(data, "lxml")
        return soup.find_all("script", {"type": "application/ld+json"})<|MERGE_RESOLUTION|>--- conflicted
+++ resolved
@@ -33,13 +33,6 @@
         )
         self.ig = instagram.Instagram(self.bot, use_proxy=True)
         self.tiktok = TikTok()
-
-    # async def cog_unload(self):
-    #     await self.ig.close()
-    #     await self.tiktok_api.close()
-
-    # async def cog_load(self):
-    #     await self.tiktok_api.warmup()
 
     @commands.command(aliases=["yt"])
     async def youtube(self, ctx: commands.Context, *, query):
@@ -389,11 +382,10 @@
             video = await self.tiktok.get_video(tiktok_url)
             max_filesize = getattr(ctx.guild, "filesize_limit", 8388608)
             file = await self.download_media(
-<<<<<<< HEAD
-                video.video_url, f"{video.user}_{tiktok_url.split('/')[-1]}.mp4", max_filesize
-=======
-                video.video_url, f"{video.user}_{video_id}.mp4", max_filesize, url_tags=["tiktok"]
->>>>>>> a7a82975
+                video.video_url,
+                f"{video.user}_{tiktok_url.split('/')[-1]}.mp4",
+                max_filesize,
+                url_tags=["tiktok"],
             )
             caption = f"{self.tiktok.EMOJI} **@{video.user}**"
             if isinstance(file, str):
