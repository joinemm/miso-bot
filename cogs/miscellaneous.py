import discord
import random
import os
import arrow
import aiohttp
import asyncio
from bs4 import BeautifulSoup
from libraries import minestat
from discord.ext import commands
from google_images_search import GoogleImagesSearch
from data import database as db
from helpers import utilityfunctions as util
from libraries import unicode_codes


GCS_DEVELOPER_KEY = os.environ.get("GOOGLE_KEY")

hs_colors = {
    "aries": discord.Color.red(),
    "taurus": discord.Color.dark_teal(),
    "gemini": discord.Color.gold(),
    "cancer": discord.Color.greyple(),
    "leo": discord.Color.orange(),
    "virgo": discord.Color.green(),
    "libra": discord.Color.dark_teal(),
    "scorpio": discord.Color.dark_red(),
    "sagittarius": discord.Color.purple(),
    "capricorn": discord.Color.dark_green(),
    "aquarius": discord.Color.teal(),
    "pisces": discord.Color.blurple(),
}


class Miscellaneous(commands.Cog):
    def __init__(self, bot):
        self.bot = bot

    @commands.command(aliases=["random"])
    async def rng(self, ctx, *, number_range):
        """Random number generator.

        Usage:
            >rng <n>
            >rng <n-m>
        """
        values = [int(x) for x in number_range.split("-")]
        if len(values) == 2:
            start, end = values
        else:
            start = 0
            end = values[0]
        choice = random.randint(start, end)
        await ctx.send(f"Random range `{start}-{end}`\n> **{choice}**")

    @commands.command()
    async def ascii(self, ctx, *, text):
        """Turn text into fancy ascii art."""
        font = "small"
        async with aiohttp.ClientSession() as session:
            async with session.get(
                f"https://artii.herokuapp.com/make?text={text}&font={font}"
            ) as response:
                content = await response.text()

        await ctx.send(f"```\n{content}\n```")

    @commands.command(aliases=["8ball"])
    async def eightball(self, ctx, *, question):
        """Ask a yes/no question."""
        choices = [
            "Yes, definitely",
            "Yes",
            "Most likely yes",
            "I think so, yes",
            "Absolutely!",
            "Maybe",
            "Perhaps",
            "Possibly",
            "I don't think so",
            "No",
            "Most likely not",
            "Absolutely not!",
            "There is no way",
        ]
        answer = random.choice(choices)
        question = question + ("?" if not question.endswith("?") else "")
        await ctx.send(f"> {question}\n**{answer}**")

    @commands.command()
    async def choose(self, ctx, *, choices):
        """Choose from given options.

        Usage:
            >choose <thing_1> or <thing_2> or ... or <thing_n>
        """
        choices = choices.split(" or ")
        if len(choices) < 2:
            return await ctx.send(
                "Give me at least 2 options to choose from! (separate options with `or`)"
            )
        choice = random.choice(choices).strip()
        await ctx.send(f"I choose **{choice}**")

    @commands.group(invoke_without_command=True)
    async def stan(self, ctx):
        """Get a random kpop artist to stan.

        Use >stan update to update the database.
        """
        artist_list = db.get_from_data_json(["artists"])
        if artist_list:
            await ctx.send(f"stan **{random.choice(artist_list)}**")
        else:
            await ctx.send(
                ":warning: Artist list is empty :thinking: Update it with `>stan update`"
            )

    @stan.command()
    async def update(self, ctx):
        """Update the artist database."""
        artist_list_old = db.get_from_data_json(["artists"])
        artist_list_new = set()
        urls_to_scrape = [
            "https://kprofiles.com/k-pop-girl-groups/",
            "https://kprofiles.com/disbanded-kpop-groups-list/",
            "https://kprofiles.com/disbanded-kpop-boy-groups/",
            "https://kprofiles.com/k-pop-boy-groups/",
            "https://kprofiles.com/co-ed-groups-profiles/",
            "https://kprofiles.com/kpop-duets-profiles/",
            "https://kprofiles.com/kpop-solo-singers/",
        ]

        async def scrape(session, url):
            artists = []
            async with session.get(url) as response:
                soup = BeautifulSoup(await response.text(), "html.parser")
                content = soup.find("div", {"class": "entry-content herald-entry-content"})
                outer = content.find_all("p")
                for p in outer:
                    for artist in p.find_all("a"):
                        artist = artist.text.replace("Profile", "").replace("profile", "").strip()
                        if not artist == "":
                            artists.append(artist)
            return artists

        tasks = []
        async with aiohttp.ClientSession() as session:
            for url in urls_to_scrape:
                tasks.append(scrape(session, url))

            artist_list_new = set(sum(await asyncio.gather(*tasks), []))

        db.save_into_data_json(["artists"], list(artist_list_new))
        await ctx.send(
            f"**Artist list updated**\n"
            f"New entries: **{len(artist_list_new) - len(artist_list_old)}**\n"
            f"Total: **{len(artist_list_new)}**"
        )

    @commands.command()
    async def ship(self, ctx, *, names):
        """Ship two names.

        Usage:
            >ship <name> and <name>
        """
        nameslist = names.split(" and ")
        if not len(nameslist) == 2:
            nameslist = names.split(" ", 1)
<<<<<<< HEAD
            if len(nameslist) < 2:
                return await ctx.send("Please give two names separated with `and`")

        url = "https://www.lovecalculator.com/love.php"
        params = {
            "name1": nameslist[0],
            "name2": nameslist[1],
        }
        async with aiohttp.ClientSession() as session:
            headers = {
                "Accept": "text/html,application/xhtml+xml,application/xml;q=0.9,image/webp,*/*;q=0.8",
                "User-Agent": "Mozilla/5.0 (Windows NT 10.0; Win64; x64; rv:65.0) Gecko/20100101 Firefox/65.0",
            }
            async with session.get(url, params=params, headers=headers) as response:
                data = await response.text()
                soup = BeautifulSoup(data, "html.parser")

        percentage = int(soup.find("div", {"class": "result__score"}).text.strip(" %\n"))
        text = soup.find("div", {"class": "result-text"}).text

        if percentage < 26:
=======
        if len(nameslist) < 2:
            return await ctx.send("Please give two names separated with `and`")
        lovenums = [0,0,0,0,0]
        for c in names:
            if c == 'L' or c =='l':
                lovenums[0] += 1
            elif c == 'O' or c =='o':
                lovenums[1] += 1
            elif c == 'V' or c =='v':
                lovenums[2] += 1
            elif c == 'E' or c =='e':
                lovenums[3] += 1
            elif c == 'S' or c =='s':
                lovenums[4] += 1
        while len(lovenums) > 2:
            newnums = []
            for i in range(0,len(lovenums)-1):
                pairsum = lovenums[i]+lovenums[i+1]
                if pairsum < 10:
                    newnums.append(pairsum)
                else:
                    newnums.append(1)
                    newnums.append(pairsum % 10)
            lovenums = newnums

        percentage = lovenums[0]*10 + lovenums[1]

        if percentage < 25:
>>>>>>> 77aa5ef2
            emoji = ":broken_heart:"
            text = "Dr. Love thinks a relationship might work out between {} and {}, but the chance is very small. A successful relationship is possible, but you both have to work on it. Do not sit back and think that it will all work out fine, because it might not be working out the way you wanted it to. Spend as much time with each other as possible. Again, the chance of this relationship working out is very small, so even when you do work hard on it, it still might not work out.".format(nameslist[0],nameslist[1])
        elif percentage < 50:
            emoji = ":heart:"
            text = "The chance of a relationship working out between {} and {} is not very big, but a relationship is very well possible, if the two of you really want it to, and are prepared to make some sacrifices for it. You'll have to spend a lot of quality time together. You must be aware of the fact that this relationship might not work out at all, no matter how much time you invest in it.".format(nameslist[0],nameslist[1])
        elif percentage < 75:
            emoji = ":heart:"
            text = "Dr. Love thinks that a relationship between {} and {} has a reasonable chance of working out, but on the other hand, it might not. Your relationship may suffer good and bad times. If things might not be working out as you would like them to, do not hesitate to talk about it with the person involved. Spend time together, talk with each other.".format(nameslist[0],nameslist[1])
        else:
            emoji = ":sparkling_heart:"
            text = "Dr. Love thinks that a relationship between {} and {} has a very good chance of being successful, but this doesn't mean that you don't have to work on the relationship. Remember that every relationship needs spending time together, talking with each other etc.".format(nameslist[0],nameslist[1])

        content = discord.Embed(
            title=f"{nameslist[0]} {emoji} {nameslist[1]} - {percentage}%",
            colour=discord.Colour.magenta(),
        )
        content.description = text
        await ctx.send(embed=content)

    @commands.command(aliases=["mc"])
    @commands.guild_only()
    async def minecraft(self, ctx, address=None, port=None):
        """Get the status of a minecraft server."""
        if address == "set":
            if port is None:
                return await ctx.send(
                    f"Save minecraft server address for this discord server:\n"
                    f"`{ctx.prefix}minecraft set <address>` (port defaults to 25565)\n"
                    f"`{ctx.prefix}minecraft set <address>:<port>`"
                )

            address = port.split(":")[0]
            try:
                port = int(port.split(":")[1])
            except IndexError:
                port = 25565

            db.execute(
                """REPLACE INTO minecraft VALUES (?, ?, ?)""", (ctx.guild.id, address, port),
            )
            return await ctx.send(f"Minecraft server of this discord set to `{address}:{port}`")

        if address is None:
            serverdata = db.query(
                """SELECT address, port FROM minecraft WHERE guild_id = ?""", (ctx.guild.id,),
            )
            if serverdata is None:
                return await ctx.send("No minecraft server saved for this discord server!")
            else:
                address, port = serverdata[0]

        server = await self.bot.loop.run_in_executor(
            None, lambda: minestat.MineStat(address, int(port or "25565"))
        )
        content = discord.Embed()
        content.colour = discord.Color.green()
        if server.online:
            content.add_field(name="Server Address", value=f"`{server.address}`")
            content.add_field(name="Version", value=server.version)
            content.add_field(
                name="Players", value=f"{server.current_players}/{server.max_players}"
            )
            content.add_field(name="Latency", value=f"{server.latency}ms")
            content.set_footer(text=f"Message of the day: {server.motd}")
        else:
            content.description = ":warning: **Server is offline**"
        content.set_thumbnail(
            url="https://vignette.wikia.nocookie.net/potcoplayers/images/c/c2/"
            "Minecraft-icon-file-gzpvzfll.png/revision/latest?cb=20140813205910"
        )
        await ctx.send(embed=content)

    @commands.command()
    async def clap(self, ctx, *sentence):
        """Add a clap emoji between words."""
        await ctx.send(" 👏 ".join(sentence) + " 👏")

    @commands.group(aliases=["hs"])
    async def horoscope(self, ctx):
        """Get your daily horoscope."""
        if ctx.invoked_subcommand is None:
            await self.send_hs(ctx, "today")

    @horoscope.command(name="tomorrow")
    async def horoscope_tomorrow(self, ctx):
        """Get tomorrow's horoscope."""
        await self.send_hs(ctx, "tomorrow")

    @horoscope.command(name="yesterday")
    async def horoscope_yesterday(self, ctx):
        """Get yesterday's horoscope."""
        await self.send_hs(ctx, "yesterday")

    async def send_hs(self, ctx, day):
        userdata = db.userdata(ctx.author.id)
        if userdata is None or userdata.sunsign is None:
            return await ctx.send(
                "Please save your sunsign using `>horoscope set <sign>`\n"
                "use `>horoscope list` if you don't know which one you are."
            )
        sign = userdata.sunsign
        params = {"sign": sign, "day": day}
        async with aiohttp.ClientSession() as session:
            async with session.post(
                "https://aztro.sameerkumar.website/", params=params
            ) as response:
                data = await response.json()

        content = discord.Embed(color=hs_colors[sign])
        content.title = f"{sign.capitalize()} - {data['current_date']}"
        content.description = data["description"]

        content.add_field(name="Mood", value=data["mood"], inline=True)
        content.add_field(name="Compatibility", value=data["compatibility"], inline=True)
        content.add_field(name="Color", value=data["color"], inline=True)
        content.add_field(name="Lucky number", value=data["lucky_number"], inline=True)
        content.add_field(name="Lucky time", value=data["lucky_time"], inline=True)
        content.add_field(name="Date range", value=data["date_range"], inline=True)

        await ctx.send(embed=content)

    @horoscope.command()
    async def set(self, ctx, sign):
        """Set your sunsign."""
        hs = [
            "aries",
            "taurus",
            "gemini",
            "cancer",
            "leo",
            "virgo",
            "libra",
            "scorpio",
            "sagittarius",
            "capricorn",
            "aquarius",
            "pisces",
        ]
        sign = sign.lower()
        if sign not in hs:
            return await ctx.send(
                f"`{sign}` is not a valid sunsign! Use `>horoscope list` for a list of sunsigns."
            )

        db.update_user(ctx.author.id, "sunsign", sign)
        await ctx.send(f"Sunsign saved as `{sign}`")

    @horoscope.command()
    async def list(self, ctx):
        """Get list of all sunsigns."""
        sign_list = [
            "`(Mar 21-Apr 19)` **Aries**",
            "`(Apr 20-May 20)` **Taurus**",
            "`(May 21-Jun 20)` **Gemini**",
            "`(Jun 21-Jul 22)` **Cancer**",
            "`(Jul 23-Aug 22)` **Leo**",
            "`(Aug 23-Sep 22)` **Virgo**",
            "`(Sep 23-Oct 22)` **Libra**",
            "`(Oct 23-Nov 21)` **Scorpio**",
            "`(Nov 22-Dec 21)` **Sagittarius**",
            "`(Dec 22-Jan 19)` **Capricorn**",
            "`(Jan 20-Feb 18)` **Aquarius**",
            "`(Feb 19-Mar 20)` **Pisces**",
        ]
        content = discord.Embed(color=discord.Color.gold())
        content.title = "Sunsign list"
        content.description = "\n".join(sign_list)
        return await ctx.send(embed=content)

    @commands.group(case_insensitive=True)
    async def idol(self, ctx):
        """Kpop idols database."""
        await util.command_group_help(ctx)

    @idol.command()
    async def random(self, ctx, gender=None):
        """Random kpop idol.

        Usage:
            >idol random
            >idol random [girl | boy]
        """
        if gender is not None:
            gender = gender.lower()
            if gender in ["f", "girl", "girls"]:
                gender = "F"
            elif gender in ["m", "boy", "boys"]:
                gender = "M"
            else:
                gender = None

        data = db.random_kpop_idol(gender)
        image = await self.bot.loop.run_in_executor(
            None, lambda: image_search(data.stage_name + " " + (data.group or ""))
        )
        content = discord.Embed(color=discord.Color.blurple())
        content.set_image(url=image)
        content.title = (f"{data.group} " if data.group is not None else "") + data.stage_name
        content.description = (
            f"**Full name:** {data.full_name}\n"
            f"**Korean name:** {data.k_stage_name} ({data.korean_name})\n"
            f"**Birthday:** {data.date_of_birth}\n"
            f"**Country:** {data.country}\n"
            + (f"**Birthplace:** {data.birthplace}" if data.birthplace is not None else "")
        )

        await ctx.send(embed=content)

    @commands.command(name="emoji", aliases=["emote"])
    async def big_emoji(self, ctx, emoji):
        """Get source image and stats of emoji.

        Will display additional info if Miso is in the server where the emoji is located in.
        Displaying who added the emoji requires Miso to have manage emojis permission!

        Usage:
            >emoji :emoji:
        """
        if emoji[0] == "<":
            emoji = await util.get_emoji(ctx, emoji)
            if emoji is None:
                return await ctx.send(":warning: I don't know this emoji!")

            emoji_url = emoji.url
            emoji_name = emoji.name
        else:
            # unicode emoji
            emoji_name = unicode_codes.UNICODE_EMOJI_ALIAS.get(emoji)
            if emoji_name is None:
                return await ctx.send(":warning: I don't know this emoji!")

            codepoint = "-".join(
                f"{ord(e):x}" for e in unicode_codes.EMOJI_ALIAS_UNICODE.get(emoji_name)
            )
            emoji_name = emoji_name.strip(":")
            emoji_url = f"https://twemoji.maxcdn.com/v/13.0.1/72x72/{codepoint}.png"

        color_hex = await util.color_from_image_url(str(emoji_url))
        content = discord.Embed(
            title=f"`:{emoji_name}:`", color=await util.get_color(ctx, color_hex)
        )
        content.set_image(url=emoji_url)
        stats = await util.image_info_from_url(emoji_url)
        content.set_footer(text=f"Type: {stats['filetype']}")

        if isinstance(emoji, discord.Emoji):
            # is full emoji
            content.description = ""
            fuller_emoji = await emoji.guild.fetch_emoji(emoji.id)
            if fuller_emoji is not None and fuller_emoji.user is not None:
                content.description += f"Added by {fuller_emoji.user.mention}"
            else:
                content.description += "Added"

            content.description += (
                f" on {arrow.get(emoji.created_at).format('D/M/YYYY')}\n"
                f"Located in **{emoji.guild}**"
            )

        content.set_footer(
            text=f"{stats['filetype']} | {stats['filesize']} | {stats['dimensions']}"
        )
        await ctx.send(embed=content)


def setup(bot):
    bot.add_cog(Miscellaneous(bot))


def image_search(query):
    gis = GoogleImagesSearch(GCS_DEVELOPER_KEY, "016720228003584159752:xwo6ysur40a")
    _search_params = {
        "q": query,
        "safe": "off",
    }

    try:
        gis.search(search_params=_search_params)
        img = gis.results()[0].url
        return img
    except Exception:
        return ""<|MERGE_RESOLUTION|>--- conflicted
+++ resolved
@@ -159,7 +159,7 @@
 
     @commands.command()
     async def ship(self, ctx, *, names):
-        """Ship two names.
+        """Ship two names and get your chance for succesful love.
 
         Usage:
             >ship <name> and <name>
@@ -167,47 +167,26 @@
         nameslist = names.split(" and ")
         if not len(nameslist) == 2:
             nameslist = names.split(" ", 1)
-<<<<<<< HEAD
             if len(nameslist) < 2:
                 return await ctx.send("Please give two names separated with `and`")
 
-        url = "https://www.lovecalculator.com/love.php"
-        params = {
-            "name1": nameslist[0],
-            "name2": nameslist[1],
-        }
-        async with aiohttp.ClientSession() as session:
-            headers = {
-                "Accept": "text/html,application/xhtml+xml,application/xml;q=0.9,image/webp,*/*;q=0.8",
-                "User-Agent": "Mozilla/5.0 (Windows NT 10.0; Win64; x64; rv:65.0) Gecko/20100101 Firefox/65.0",
-            }
-            async with session.get(url, params=params, headers=headers) as response:
-                data = await response.text()
-                soup = BeautifulSoup(data, "html.parser")
-
-        percentage = int(soup.find("div", {"class": "result__score"}).text.strip(" %\n"))
-        text = soup.find("div", {"class": "result-text"}).text
-
-        if percentage < 26:
-=======
-        if len(nameslist) < 2:
-            return await ctx.send("Please give two names separated with `and`")
-        lovenums = [0,0,0,0,0]
+        lovenums = [0, 0, 0, 0, 0]
         for c in names:
-            if c == 'L' or c =='l':
+            if c == "L" or c == "l":
                 lovenums[0] += 1
-            elif c == 'O' or c =='o':
+            elif c == "O" or c == "o":
                 lovenums[1] += 1
-            elif c == 'V' or c =='v':
+            elif c == "V" or c == "v":
                 lovenums[2] += 1
-            elif c == 'E' or c =='e':
+            elif c == "E" or c == "e":
                 lovenums[3] += 1
-            elif c == 'S' or c =='s':
+            elif c == "S" or c == "s":
                 lovenums[4] += 1
+
         while len(lovenums) > 2:
             newnums = []
-            for i in range(0,len(lovenums)-1):
-                pairsum = lovenums[i]+lovenums[i+1]
+            for i in range(0, len(lovenums) - 1):
+                pairsum = lovenums[i] + lovenums[i + 1]
                 if pairsum < 10:
                     newnums.append(pairsum)
                 else:
@@ -215,21 +194,28 @@
                     newnums.append(pairsum % 10)
             lovenums = newnums
 
-        percentage = lovenums[0]*10 + lovenums[1]
+        percentage = lovenums[0] * 10 + lovenums[1]
 
         if percentage < 25:
->>>>>>> 77aa5ef2
             emoji = ":broken_heart:"
-            text = "Dr. Love thinks a relationship might work out between {} and {}, but the chance is very small. A successful relationship is possible, but you both have to work on it. Do not sit back and think that it will all work out fine, because it might not be working out the way you wanted it to. Spend as much time with each other as possible. Again, the chance of this relationship working out is very small, so even when you do work hard on it, it still might not work out.".format(nameslist[0],nameslist[1])
+            text = "Dr. Love thinks a relationship might work out between {} and {}, but the chance is very small. A successful relationship is possible, but you both have to work on it. Do not sit back and think that it will all work out fine, because it might not be working out the way you wanted it to. Spend as much time with each other as possible. Again, the chance of this relationship working out is very small, so even when you do work hard on it, it still might not work out.".format(
+                nameslist[0], nameslist[1]
+            )
         elif percentage < 50:
             emoji = ":heart:"
-            text = "The chance of a relationship working out between {} and {} is not very big, but a relationship is very well possible, if the two of you really want it to, and are prepared to make some sacrifices for it. You'll have to spend a lot of quality time together. You must be aware of the fact that this relationship might not work out at all, no matter how much time you invest in it.".format(nameslist[0],nameslist[1])
+            text = "The chance of a relationship working out between {} and {} is not very big, but a relationship is very well possible, if the two of you really want it to, and are prepared to make some sacrifices for it. You'll have to spend a lot of quality time together. You must be aware of the fact that this relationship might not work out at all, no matter how much time you invest in it.".format(
+                nameslist[0], nameslist[1]
+            )
         elif percentage < 75:
             emoji = ":heart:"
-            text = "Dr. Love thinks that a relationship between {} and {} has a reasonable chance of working out, but on the other hand, it might not. Your relationship may suffer good and bad times. If things might not be working out as you would like them to, do not hesitate to talk about it with the person involved. Spend time together, talk with each other.".format(nameslist[0],nameslist[1])
+            text = "Dr. Love thinks that a relationship between {} and {} has a reasonable chance of working out, but on the other hand, it might not. Your relationship may suffer good and bad times. If things might not be working out as you would like them to, do not hesitate to talk about it with the person involved. Spend time together, talk with each other.".format(
+                nameslist[0], nameslist[1]
+            )
         else:
             emoji = ":sparkling_heart:"
-            text = "Dr. Love thinks that a relationship between {} and {} has a very good chance of being successful, but this doesn't mean that you don't have to work on the relationship. Remember that every relationship needs spending time together, talking with each other etc.".format(nameslist[0],nameslist[1])
+            text = "Dr. Love thinks that a relationship between {} and {} has a very good chance of being successful, but this doesn't mean that you don't have to work on the relationship. Remember that every relationship needs spending time together, talking with each other etc.".format(
+                nameslist[0], nameslist[1]
+            )
 
         content = discord.Embed(
             title=f"{nameslist[0]} {emoji} {nameslist[1]} - {percentage}%",
