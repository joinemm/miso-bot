from dataclasses import dataclass
import traceback
from dataclasses import dataclass
from time import time

import aiohttp
import discord
import discord
import orjson
from discord import Activity, ActivityType, AllowedMentions, Intents, Status
from discord.errors import Forbidden
from discord.ext import commands
from loguru import logger

from modules import cache, maria, util
from modules.help import EmbedHelpCommand
from modules.keychain import Keychain
from modules.redis import Redis


@dataclass
class LastFmContext:
    target_user: discord.User | discord.Member
    targets_author: bool
    username: str


class MisoContext(commands.Context):
    def __init__(self, *args, **kwargs):
        super().__init__(*args, **kwargs)
        self.lastfmcontext: LastFmContext
        self.bot: MisoBot
        self.timer: float

    async def success(self, message: str):
        await self.send(
            embed=discord.Embed(
                description=":white_check_mark: " + message,
                color=int("77b255", 16),
            )
        )

    async def paginate(self, embed: discord.Embed, rows: list[str]):
        await util.send_as_pages(self, embed, rows)


@dataclass
class LastFmContext:
    target_user: discord.User | discord.Member
    targets_author: bool
    username: str


class MisoContext(commands.Context):
    def __init__(self, *args, **kwargs):
        super().__init__(*args, **kwargs)
        self.lastfmcontext: LastFmContext
        self.bot: MisoBot

    async def success(self, message: str):
        await self.send(
            embed=discord.Embed(
                description=":white_check_mark: " + message,
                color=int("77b255", 16),
            )
        )

    async def paginate(self, embed: discord.Embed, rows: list[str]):
        await util.send_as_pages(self, embed, rows)


class MisoBot(commands.AutoShardedBot):
    def __init__(self, extensions, default_prefix, **kwargs):
        super().__init__(
            help_command=EmbedHelpCommand(),
            activity=Activity(type=ActivityType.playing, name="Booting up..."),
            command_prefix=util.determine_prefix,
            case_insensitive=True,
            allowed_mentions=AllowedMentions(everyone=False),
            max_messages=20000,
            heartbeat_timeout=120,
            owner_id=133311691852218378,
            client_id=500385855072894982,
            status=Status.idle,
            chunk_guilds_at_startup=False,
            intents=Intents(  # https://discordpy.readthedocs.io/en/latest/api.html?highlight=intents#intents
                guilds=True,
                members=True,  # requires verification
                bans=True,
                emojis_and_stickers=True,
                integrations=False,
                webhooks=False,
                invites=False,
                voice_states=False,
                presences=False,  # requires verification
                guild_messages=True,
                dm_messages=True,
                guild_reactions=True,
                dm_reactions=True,
                typing=False,
                message_content=True,  # requires verification
                guild_scheduled_events=False,
                auto_moderation_configuration=False,
                auto_moderation_execution=False,
            ),
            **kwargs,
        )
        self.default_prefix = default_prefix
        self.extensions_to_load = extensions
        self.start_time = time()
        self.global_cd = commands.CooldownMapping.from_cooldown(15, 60, commands.BucketType.member)
        self.db = maria.MariaDB()
        self.cache = cache.Cache(self)
        self.keychain = Keychain()
        self.version = "5.1"
        self.extensions_loaded = False
<<<<<<< HEAD
        self.session: aiohttp.ClientSession
=======
        self.redis = Redis()
>>>>>>> c734c8bf
        self.register_hooks()

    async def get_context(self, message, *, cls=MisoContext):
        """when you override this method, you pass your new Context
        subclass to the super() method, which tells the bot to
        use the new MyContext class"""
        return await super().get_context(message, cls=cls)

    async def setup_hook(self):
        self.session = aiohttp.ClientSession(
            connector=aiohttp.TCPConnector(limit=0),
            json_serialize=lambda x: orjson.dumps(x).decode(),
            timeout=aiohttp.ClientTimeout(total=30),
        )
        await self.redis.start()
        await self.db.initialize_pool()
        await self.cache.initialize_settings_cache()
        await self.load_all_extensions()
        self.boot_up_time = time() - self.start_time

    def register_hooks(self):
        """Register event hooks to the bot"""
        self.before_invoke(self.before_any_command)
        self.check(self.check_for_blacklist)
        self.check(self.cooldown_check)

    async def load_all_extensions(self):
        logger.info("Loading extensions...")
        for extension in self.extensions_to_load:
            try:
                await self.load_extension(f"cogs.{extension}")
                logger.info(f"Loaded [ {extension} ]")
            except Exception as error:
                logger.error(f"Error loading [ {extension} ]")
                traceback.print_exception(type(error), error, error.__traceback__)

        await self.load_extension("jishaku")
        self.extensions_loaded = True
        logger.info("All extensions loaded successfully!")

    async def close(self):
        """Overrides built-in close()"""
        await self.session.close()
        await self.db.cleanup()
        await super().close()

    async def on_message(self, message):
        """Overrides built-in on_message()"""
        await super().on_message(message)

    async def on_ready(self):
        """Overrides built-in on_ready()"""
        logger.info(f"Boot up process completed in {util.stringfromtime(self.boot_up_time)}")
        latencies = self.latencies
        logger.info(f"Loading complete | running {len(latencies)} shards")
        for shard_id, latency in latencies:
            logger.info(f"Shard [{shard_id}] - HEARTBEAT {latency}s")

    @staticmethod
    async def before_any_command(ctx: MisoContext):
        """Runs before any command"""
        if ctx.guild:
            await util.require_chunked(ctx.guild)
        ctx.timer = time()
        try:
            await ctx.typing()
        except Forbidden:
            pass

    @staticmethod
    async def check_for_blacklist(ctx: MisoContext):
        """Check command invocation context for blacklist triggers"""
        return await util.is_blacklisted(ctx)

    @staticmethod
    async def cooldown_check(ctx: MisoContext):
        """Global bot cooldown to prevent spam"""
        # prevent users getting rate limited when help command does filter_commands()
        if str(ctx.invoked_with).lower() == "help":
            return True

        bucket = ctx.bot.global_cd.get_bucket(ctx.message)
        if bucket:
            retry_after = bucket.update_rate_limit()
            if retry_after:
                raise commands.CommandOnCooldown(bucket, retry_after, commands.BucketType.member)
        return True

    @property
    def member_count(self) -> int:
        return sum(guild.member_count or 0 for guild in self.guilds)

    @property
    def guild_count(self) -> int:
        return len(self.guilds)


class MisoCluster(MisoBot):
    def __init__(self, **kwargs):
        self.cluster_name = kwargs.pop("cluster_name")
        self.cluster_id = kwargs.pop("cluster_id")
        super().__init__(**kwargs)
        self.run(kwargs["token"])

    async def on_ready(self):
        logger.info(f"Cluster {self.cluster_name} ready")

    async def on_shard_ready(self, shard_id):
        logger.info(f"Shard {shard_id} ready")<|MERGE_RESOLUTION|>--- conflicted
+++ resolved
@@ -1,10 +1,8 @@
-from dataclasses import dataclass
 import traceback
 from dataclasses import dataclass
 from time import time
 
 import aiohttp
-import discord
 import discord
 import orjson
 from discord import Activity, ActivityType, AllowedMentions, Intents, Status
@@ -31,31 +29,6 @@
         self.lastfmcontext: LastFmContext
         self.bot: MisoBot
         self.timer: float
-
-    async def success(self, message: str):
-        await self.send(
-            embed=discord.Embed(
-                description=":white_check_mark: " + message,
-                color=int("77b255", 16),
-            )
-        )
-
-    async def paginate(self, embed: discord.Embed, rows: list[str]):
-        await util.send_as_pages(self, embed, rows)
-
-
-@dataclass
-class LastFmContext:
-    target_user: discord.User | discord.Member
-    targets_author: bool
-    username: str
-
-
-class MisoContext(commands.Context):
-    def __init__(self, *args, **kwargs):
-        super().__init__(*args, **kwargs)
-        self.lastfmcontext: LastFmContext
-        self.bot: MisoBot
 
     async def success(self, message: str):
         await self.send(
@@ -114,11 +87,8 @@
         self.keychain = Keychain()
         self.version = "5.1"
         self.extensions_loaded = False
-<<<<<<< HEAD
+        self.redis = Redis()
         self.session: aiohttp.ClientSession
-=======
-        self.redis = Redis()
->>>>>>> c734c8bf
         self.register_hooks()
 
     async def get_context(self, message, *, cls=MisoContext):
