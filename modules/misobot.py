# SPDX-FileCopyrightText: 2023 Joonas Rautiola <joinemm@pm.me>
# SPDX-License-Identifier: MPL-2.0
# https://git.joinemm.dev/miso-bot

import traceback
from dataclasses import dataclass
from time import time
from typing import Any

import aiohttp
import discord
import orjson
from discord import Activity, ActivityType, AllowedMentions, Intents, Status
from discord.errors import Forbidden
from discord.ext import commands
from loguru import logger
from modules.help import EmbedHelpCommand
from modules.instagram import Datalama
from modules.keychain import Keychain
from modules.redis import Redis

from modules import cache, maria, util


@dataclass
class LastFmContext:
    target_user: discord.User | discord.Member
    targets_author: bool
    username: str


class MisoContext(commands.Context):
    def __init__(self, *args, **kwargs):
        super().__init__(*args, **kwargs)
        self.lfm: LastFmContext
        self.bot: MisoBot
        self.timer: float

    async def success(self, message: str):
        await self.send(
            embed=discord.Embed(
                description=":white_check_mark: " + message,
                color=int("77b255", 16),
            )
        )

    async def paginate(self, embed: discord.Embed, rows: list[str]):
        await util.send_as_pages(self, embed, rows)


class MisoBot(commands.AutoShardedBot):
    def __init__(
        self, extensions: list[str], default_prefix: str, **kwargs: dict[str, Any]
    ):
        super().__init__(
            help_command=EmbedHelpCommand(),
            activity=Activity(type=ActivityType.playing, name="Booting up..."),
            command_prefix=util.determine_prefix,
            case_insensitive=True,
            allowed_mentions=AllowedMentions(everyone=False),
            max_messages=20000,
            heartbeat_timeout=120,
            owner_id=133311691852218378,
            client_id=500385855072894982,
            status=Status.idle,
            chunk_guilds_at_startup=False,
            intents=Intents(  # https://discordpy.readthedocs.io/en/latest/api.html?highlight=intents#intents
                guilds=True,
                members=True,  # requires verification
                bans=True,
                emojis_and_stickers=True,
                integrations=False,
                webhooks=False,
                invites=False,
                voice_states=False,
                presences=False,  # requires verification
                guild_messages=True,
                dm_messages=True,
                guild_reactions=True,
                dm_reactions=True,
                typing=False,
                message_content=True,  # requires verification
                guild_scheduled_events=False,
                auto_moderation_configuration=False,
                auto_moderation_execution=False,
            ),
            **kwargs,
        )
        self.default_prefix = default_prefix
        self.extensions_to_load = extensions
        self.start_time = time()
        self.global_cd = commands.CooldownMapping.from_cooldown(
            15, 60, commands.BucketType.member
        )
        self.db = maria.MariaDB()
        self.cache = cache.Cache(self)
        self.keychain = Keychain()
        self.version = "5.1"
        self.extensions_loaded = False
        self.redis: Redis = Redis()
        self.datalama = Datalama(self)
        self.boot_up_time: float
        self.session: aiohttp.ClientSession
        self.register_hooks()

    async def get_context(self, message: discord.Message):
        """when you override this method, you pass your new Context
        subclass to the super() method, which tells the bot to
        use the new MyContext class"""
        return await super().get_context(message, cls=MisoContext)

    async def setup_hook(self):
        self.session = aiohttp.ClientSession(
            connector=aiohttp.TCPConnector(limit=0),
            json_serialize=lambda x: orjson.dumps(x).decode(),
            timeout=aiohttp.ClientTimeout(total=30),
        )
        await self.redis.start()
        await self.db.initialize_pool()
        try:
            await self.cache.initialize_settings_cache()
        except Exception as e:
            logger.error(e)

        await self.load_all_extensions()
        self.boot_up_time = time() - self.start_time

    def register_hooks(self):
        """Register event hooks to the bot"""
        self.before_invoke(self.before_any_command)
        self.check(self.check_for_blacklist)
        self.check(self.cooldown_check)

    async def load_all_extensions(self):
        logger.info("Loading extensions...")
        for extension in self.extensions_to_load:
            try:
                await self.load_extension(f"cogs.{extension}")
                logger.info(f"Loaded [ {extension} ]")
            except Exception as error:
                logger.error(f"Error loading [ {extension} ]")
                traceback.print_exception(type(error), error, error.__traceback__)

        await self.load_extension("jishaku")
        self.extensions_loaded = True
        logger.info("All extensions loaded successfully!")

    async def close(self):
        """Overrides built-in close()"""
        await self.session.close()
        await self.db.cleanup()
        await super().close()

    async def on_message(self, message: discord.Message):
        """Overrides built-in on_message()"""
        await super().on_message(message)

    async def on_ready(self):
        """Overrides built-in on_ready()"""
        logger.info(
            f"Boot up process completed in {util.stringfromtime(self.boot_up_time)}"
        )
        latencies = self.latencies
        logger.info(f"Loading complete | running {len(latencies)} shards")
        for shard_id, latency in latencies:
            logger.info(f"Shard [{shard_id}] - HEARTBEAT {latency}s")

    @staticmethod
    async def before_any_command(ctx: MisoContext):
        """Runs before any command"""
        if ctx.guild:
            await util.require_chunked(ctx.guild)
        ctx.timer = time()
        try:
            await ctx.typing()
        except Forbidden:
            pass

    @staticmethod
    async def check_for_blacklist(ctx: MisoContext):
        """Check command invocation context for blacklist triggers"""
        return await util.is_blacklisted(ctx)

    @staticmethod
    async def cooldown_check(ctx: MisoContext):
        """Global bot cooldown to prevent spam"""
        # prevent users getting rate limited when help command does filter_commands()
        if str(ctx.invoked_with).lower() == "help":
            return True

        bucket = ctx.bot.global_cd.get_bucket(ctx.message)
<<<<<<< HEAD
        if bucket:
            if retry_after := bucket.update_rate_limit():
                raise commands.CommandOnCooldown(bucket, retry_after, commands.BucketType.member)
=======
        if retry_after := bucket.update_rate_limit():
            raise commands.CommandOnCooldown(
                bucket, retry_after, commands.BucketType.member
            )
>>>>>>> fe74b59f
        return True

    @property
    def member_count(self) -> int:
        return sum(guild.member_count or 0 for guild in self.guilds)

    @property
    def guild_count(self) -> int:
        return len(self.guilds)<|MERGE_RESOLUTION|>--- conflicted
+++ resolved
@@ -189,16 +189,9 @@
             return True
 
         bucket = ctx.bot.global_cd.get_bucket(ctx.message)
-<<<<<<< HEAD
         if bucket:
             if retry_after := bucket.update_rate_limit():
                 raise commands.CommandOnCooldown(bucket, retry_after, commands.BucketType.member)
-=======
-        if retry_after := bucket.update_rate_limit():
-            raise commands.CommandOnCooldown(
-                bucket, retry_after, commands.BucketType.member
-            )
->>>>>>> fe74b59f
         return True
 
     @property
